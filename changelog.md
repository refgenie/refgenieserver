--- conflicted
+++ resolved
@@ -2,14 +2,12 @@
 
 This project adheres to [Semantic Versioning](https://semver.org/spec/v2.0.0.html) and [Keep a Changelog](https://keepachangelog.com/en/1.0.0/) format. 
 
-<<<<<<< HEAD
+
 ## [0.7.0] -- unreleased
-=======
+
 ## [0.6.1] -- 2021-03-18
 ### Added
 - private endpoint serving genomes dict to openAPI schema; [#105](https://github.com/refgenie/refgenieserver/issues/105) 
-
->>>>>>> 091aa09a
 
 ## [0.6.0] -- 2021-03-11
 ### Added
